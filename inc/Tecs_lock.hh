--- conflicted
+++ resolved
@@ -233,11 +233,6 @@
                 "Can't get non-const reference of read only Component.");
             static_assert(is_global_component<CompType>(), "Only global components can be accessed without an Entity");
 
-<<<<<<< HEAD
-            if (!std::is_const<ReturnType>()) transaction->template SetAccessFlag<CompType>();
-
-=======
->>>>>>> 22a47541
 #ifndef TECS_UNCHECKED_MODE
             auto &metadata = IsAddRemoveAllowed() ? instance.globalWriteMetadata : instance.globalReadMetadata;
 #endif
@@ -260,13 +255,9 @@
                 throw std::runtime_error("Missing global component of type: " + std::string(typeid(CompType).name()));
 #endif
             }
-<<<<<<< HEAD
+
+            if (!std::is_const<ReturnType>()) transaction->template SetAccessFlag<CompType>();
             if (instance.template BitsetHas<CompType>(writePermissions)) {
-=======
-
-            if (!std::is_const<ReturnType>()) base->template SetAccessFlag<CompType>();
-            if (instance.template BitsetHas<CompType>(permissions)) {
->>>>>>> 22a47541
                 return storage.writeComponents[0];
             } else {
                 return storage.readComponents[0];
@@ -299,10 +290,6 @@
         inline T &Set(T &value) const {
             static_assert(is_write_allowed<T, LockType>(), "Component is not locked for writing.");
             static_assert(is_global_component<T>(), "Only global components can be accessed without an Entity");
-<<<<<<< HEAD
-            transaction->template SetAccessFlag<T>();
-=======
->>>>>>> 22a47541
 
 #ifndef TECS_UNCHECKED_MODE
             auto &metadata = IsAddRemoveAllowed() ? instance.globalWriteMetadata : instance.globalReadMetadata;
@@ -324,7 +311,7 @@
 #endif
             }
 
-            base->template SetAccessFlag<T>();
+            transaction->template SetAccessFlag<T>();
             return instance.template Storage<T>().writeComponents[0] = value;
         }
 
@@ -332,10 +319,6 @@
         inline T &Set(Args &&...args) const {
             static_assert(is_write_allowed<T, LockType>(), "Component is not locked for writing.");
             static_assert(is_global_component<T>(), "Only global components can be accessed without an Entity");
-<<<<<<< HEAD
-            transaction->template SetAccessFlag<T>();
-=======
->>>>>>> 22a47541
 
 #ifndef TECS_UNCHECKED_MODE
             auto &metadata = IsAddRemoveAllowed() ? instance.globalWriteMetadata : instance.globalReadMetadata;
@@ -357,7 +340,7 @@
 #endif
             }
 
-            base->template SetAccessFlag<T>();
+            transaction->template SetAccessFlag<T>();
             return instance.template Storage<T>().writeComponents[0] = T(std::forward<Args>(args)...);
         }
 
@@ -455,14 +438,9 @@
             if constexpr (!is_global_component<T>()) { // Ignore global components
                 auto &metadata = instance.metadata.writeComponents[index];
                 if (instance.template BitsetHas<T>(metadata)) {
-<<<<<<< HEAD
                     transaction->template SetAccessFlag<AddRemove>();
                     transaction->template SetAccessFlag<T>(index);
-=======
-                    base->writeAccessedFlags[0] = true;
                     instance.metadata.AccessEntity(index);
-                    base->template SetAccessFlag<T>(index);
->>>>>>> 22a47541
 
                     metadata[1 + instance.template GetComponentIndex<T>()] = false;
                     auto &compIndex = instance.template Storage<T>();
