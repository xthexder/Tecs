#pragma once

#include "Tecs_entity.hh"
#include "Tecs_entity_view.hh"
#include "Tecs_observer.hh"
#include "Tecs_permissions.hh"
#include "Tecs_transaction.hh"

#include <bitset>
#include <cstddef>
#include <limits>
#include <memory>
#include <optional>
#include <stdexcept>
#include <string>
#include <type_traits>

#ifndef TECS_ENTITY_ALLOCATION_BATCH_SIZE
    #define TECS_ENTITY_ALLOCATION_BATCH_SIZE 1000
#endif

static_assert(TECS_ENTITY_ALLOCATION_BATCH_SIZE > 0, "At least 1 entity needs to be allocated at once.");

namespace Tecs {
    template<typename, typename...>
    class DynamicLock;

    /**
     * Lock<ECS, Permissions...> is a reference to lock permissions held by an active Transaction.
     *
     * Permissions... can be any combination of the following:
     * Tecs::Read<Components...>
     * Tecs::ReadAll
     * Tecs::Write<Components...>
     * Tecs::WriteAll
     * Tecs::AddRemove
     *
     * // Examples:
     * using ECSType = Tecs::ECS<A, B, C>;
     *
     * // A lock allowing read access to A and B, as well as write access to C.
     * Lock<ECSType, Read<A, B>, Write<C>> lock1;
     *
     * // A Lock allowing the creation and removal of entities and components.
     * Lock<ECSType, AddRemove> lock2;
     */
    template<template<typename...> typename ECSType, typename... AllComponentTypes, typename... Permissions>
    class Lock<ECSType<AllComponentTypes...>, Permissions...> {
    private:
        using ECS = ECSType<AllComponentTypes...>;
        using LockType = Lock<ECS, Permissions...>;

        ECS &instance;
        std::shared_ptr<Transaction<ECS>> transaction;
        std::bitset<1 + sizeof...(AllComponentTypes)> writePermissions;

        // Private constructor for DynamicLock to Lock conversion
        template<typename... PermissionsSource>
        inline Lock(ECS &instance, decltype(transaction) transaction, decltype(writePermissions) writePermissions)
            : instance(instance), transaction(transaction), writePermissions(writePermissions) {}

    public:
        // Start a new transaction
        inline Lock(ECS &instance) : instance(instance) {
            std::bitset<1 + sizeof...(AllComponentTypes)> readPermissions;
            readPermissions[0] = true;
            writePermissions[0] = is_add_remove_allowed<LockType>();
            // clang-format off
            ((
                readPermissions[1 + instance.template GetComponentIndex<AllComponentTypes>()] = is_read_allowed<AllComponentTypes, LockType>(),
                writePermissions[1 + instance.template GetComponentIndex<AllComponentTypes>()] = is_write_allowed<AllComponentTypes, LockType>()
            ), ...);
            // clang-format on
            transaction = std::make_shared<Transaction<ECS>>(instance, readPermissions, writePermissions);
        }

        // Returns true if this lock type can be constructed from a lock with the specified source permissions
        template<typename... PermissionsSource>
        static constexpr bool is_lock_subset() {
            using SourceLockType = Lock<ECS, PermissionsSource...>;
            if constexpr (is_add_remove_allowed<LockType>() && !is_add_remove_allowed<SourceLockType>()) {
                return false;
            } else {
                return std::conjunction<Tecs::is_lock_subset<AllComponentTypes, LockType, SourceLockType>...>();
            }
        }

        // Returns true if this lock type has all of the requested permissions
        template<typename... RequestedPermissions>
        static constexpr bool has_permissions() {
            return Lock<ECS, RequestedPermissions...>::template is_lock_subset<LockType>();
        }

        // Reference an existing transaction
        template<typename... PermissionsSource, std::enable_if_t<is_lock_subset<PermissionsSource...>(), int> = 0>
        inline Lock(const Lock<ECS, PermissionsSource...> &source)
            : instance(source.instance), transaction(source.transaction), writePermissions(source.writePermissions) {}

        template<typename T>
        inline bool IsWriteAllowed() const {
            return writePermissions[1 + instance.template GetComponentIndex<T>()];
        }

        inline bool IsAddRemoveAllowed() const {
            return writePermissions[0];
        }

        inline constexpr ECS &GetInstance() const {
            return instance;
        }

#ifndef TECS_HEADER_ONLY
        inline size_t GetTransactionId() const {
            return transaction->GetTransactionId();
        }
#endif

        template<typename T>
        inline const EntityView PreviousEntitiesWith() const {
            static_assert(!is_global_component<T>(), "Entities can't have global components");

            return instance.template Storage<T>().readValidEntities;
        }

        template<typename T>
        inline const EntityView EntitiesWith() const {
            static_assert(!is_global_component<T>(), "Entities can't have global components");

            if (IsAddRemoveAllowed()) {
                return instance.template Storage<T>().writeValidEntities;
            } else {
                return instance.template Storage<T>().readValidEntities;
            }
        }

        inline const EntityView PreviousEntities() const {
            return instance.metadata.readValidEntities;
        }

        inline const EntityView Entities() const {
            if (IsAddRemoveAllowed()) {
                return instance.metadata.writeValidEntities;
            } else {
                return instance.metadata.readValidEntities;
            }
        }

        /**
         * Creates a new entity with AddRemove lock permissions.
         *
         * Note: This function invalidates all references to components if a storage resize occurs.
         */
        inline Entity NewEntity() const {
            static_assert(is_add_remove_allowed<LockType>(), "Lock does not have AddRemove permission.");
            transaction->template SetAccessFlag<AddRemove>(true);

            Entity entity;
            if (instance.freeEntities.empty()) {
                // Allocate a new set of entities and components
                (AllocateComponents<AllComponentTypes>(TECS_ENTITY_ALLOCATION_BATCH_SIZE), ...);
                size_t nextIndex = instance.metadata.writeComponents.size();
                size_t newSize = nextIndex + TECS_ENTITY_ALLOCATION_BATCH_SIZE;
                if (newSize > std::numeric_limits<TECS_ENTITY_INDEX_TYPE>::max()) {
                    throw std::runtime_error("New entity index overflows type: " + std::to_string(newSize));
                }
                instance.metadata.writeComponents.resize(newSize);
                instance.metadata.validEntityIndexes.resize(newSize);

                // Add all but 1 of the new Entity ids to the free list.
                for (size_t count = 1; count < TECS_ENTITY_ALLOCATION_BATCH_SIZE; count++) {
                    instance.metadata.AccessEntity(nextIndex + count);
                    instance.freeEntities.emplace_back((TECS_ENTITY_INDEX_TYPE)(nextIndex + count),
                        1,
                        (TECS_ENTITY_ECS_IDENTIFIER_TYPE)instance.ecsId);
                }
                entity = Entity((TECS_ENTITY_INDEX_TYPE)nextIndex, 1, (TECS_ENTITY_ECS_IDENTIFIER_TYPE)instance.ecsId);
            } else {
                entity = instance.freeEntities.front();
                instance.freeEntities.pop_front();
            }

            instance.metadata.writeComponents[entity.index][0] = true;
            instance.metadata.writeComponents[entity.index].generation = entity.generation;
            auto &validEntities = instance.metadata.writeValidEntities;
            instance.metadata.validEntityIndexes[entity.index] = validEntities.size();
            validEntities.emplace_back(entity);
            instance.metadata.AccessEntity(entity.index);

            return entity;
        }

        template<typename... Tn>
        inline bool Has() const {
            static_assert(all_global_components<Tn...>(), "Only global components can be accessed without an Entity");

            if (IsAddRemoveAllowed()) {
                return instance.template BitsetHas<Tn...>(instance.globalWriteMetadata);
            } else {
                return instance.template BitsetHas<Tn...>(instance.globalReadMetadata);
            }
        }

        template<typename... Tn>
        inline bool Had() const {
            static_assert(all_global_components<Tn...>(), "Only global components can be accessed without an Entity");

            return instance.template BitsetHas<Tn...>(instance.globalReadMetadata);
        }

        template<typename T, typename ReturnType =
                                 std::conditional_t<is_write_allowed<std::remove_cv_t<T>, LockType>::value, T, const T>>
        inline ReturnType *GetStorage() const {
            using CompType = std::remove_cv_t<T>;
            static_assert(is_read_allowed<CompType, LockType>(), "Component is not locked for reading.");
            static_assert(is_write_allowed<CompType, LockType>() || std::is_const<ReturnType>(),
                "Can't get non-const reference of read only Component.");

            if (!std::is_const<ReturnType>()) transaction->template SetAccessFlag<CompType>(true);

            auto &storage = instance.template Storage<CompType>();
            if (instance.template BitsetHas<CompType>(writePermissions)) {
                return storage.writeComponents.data();
            } else {
                return storage.readComponents.data();
            }
        }

        template<typename T, typename ReturnType =
                                 std::conditional_t<is_write_allowed<std::remove_cv_t<T>, LockType>::value, T, const T>>
        inline ReturnType &Get() const {
            using CompType = std::remove_cv_t<T>;
            static_assert(is_read_allowed<CompType, LockType>(), "Component is not locked for reading.");
            static_assert(is_write_allowed<CompType, LockType>() || std::is_const<ReturnType>(),
                "Can't get non-const reference of read only Component.");
            static_assert(is_global_component<CompType>(), "Only global components can be accessed without an Entity");

<<<<<<< HEAD
            if (!std::is_const<ReturnType>()) transaction->template SetAccessFlag<CompType>(true);
=======
            if (!std::is_const<ReturnType>()) base->template SetAccessFlag<CompType>();
>>>>>>> 2540332b

#ifndef TECS_UNCHECKED_MODE
            auto &metadata = IsAddRemoveAllowed() ? instance.globalWriteMetadata : instance.globalReadMetadata;
#endif

            auto &storage = instance.template Storage<CompType>();
            if constexpr (is_add_remove_allowed<LockType>()) {
#ifdef TECS_UNCHECKED_MODE
                auto &metadata = IsAddRemoveAllowed() ? instance.globalWriteMetadata : instance.globalReadMetadata;
#endif
                if (!instance.template BitsetHas<CompType>(metadata)) {
                    transaction->template SetAccessFlag<AddRemove>(true);

                    metadata[1 + instance.template GetComponentIndex<CompType>()] = true;
                    storage.writeComponents.resize(1);
                    // Reset value before allowing reading.
                    storage.writeComponents[0] = {};
                }
#ifndef TECS_UNCHECKED_MODE
            } else if (!instance.template BitsetHas<CompType>(metadata)) {
                throw std::runtime_error("Missing global component of type: " + std::string(typeid(CompType).name()));
#endif
            }
            if (instance.template BitsetHas<CompType>(writePermissions)) {
                return storage.writeComponents[0];
            } else {
                return storage.readComponents[0];
            }
        }

        template<typename T>
        inline const T *GetPreviousStorage() const {
            using CompType = std::remove_cv_t<T>;
            static_assert(is_read_allowed<CompType, LockType>(), "Component is not locked for reading.");

            return instance.template Storage<CompType>().readComponents.data();
        }

        template<typename T>
        inline const T &GetPrevious() const {
            using CompType = std::remove_cv_t<T>;
            static_assert(is_read_allowed<CompType, LockType>(), "Component is not locked for reading.");
            static_assert(is_global_component<CompType>(), "Only global components can be accessed without an Entity");

#ifndef TECS_UNCHECKED_MODE
            if (!instance.template BitsetHas<CompType>(instance.globalReadMetadata)) {
                throw std::runtime_error("Missing global component of type: " + std::string(typeid(CompType).name()));
            }
#endif
            return instance.template Storage<CompType>().readComponents[0];
        }

        template<typename T>
        inline T &Set(T &value) const {
            static_assert(is_write_allowed<T, LockType>(), "Component is not locked for writing.");
            static_assert(is_global_component<T>(), "Only global components can be accessed without an Entity");
<<<<<<< HEAD
            transaction->template SetAccessFlag<T>(true);
=======
            base->template SetAccessFlag<T>();
>>>>>>> 2540332b

#ifndef TECS_UNCHECKED_MODE
            auto &metadata = IsAddRemoveAllowed() ? instance.globalWriteMetadata : instance.globalReadMetadata;
#endif

            if constexpr (is_add_remove_allowed<LockType>()) {
#ifdef TECS_UNCHECKED_MODE
                auto &metadata = IsAddRemoveAllowed() ? instance.globalWriteMetadata : instance.globalReadMetadata;
#endif
                if (!instance.template BitsetHas<T>(metadata)) {
                    transaction->template SetAccessFlag<AddRemove>(true);

                    metadata[1 + instance.template GetComponentIndex<T>()] = true;
                    instance.template Storage<T>().writeComponents.resize(1);
                }
#ifndef TECS_UNCHECKED_MODE
            } else if (!instance.template BitsetHas<T>(metadata)) {
                throw std::runtime_error("Missing global component of type: " + std::string(typeid(T).name()));
#endif
            }
            return instance.template Storage<T>().writeComponents[0] = value;
        }

        template<typename T, typename... Args>
        inline T &Set(Args &&...args) const {
            static_assert(is_write_allowed<T, LockType>(), "Component is not locked for writing.");
            static_assert(is_global_component<T>(), "Only global components can be accessed without an Entity");
<<<<<<< HEAD
            transaction->template SetAccessFlag<T>(true);
=======
            base->template SetAccessFlag<T>();
>>>>>>> 2540332b

#ifndef TECS_UNCHECKED_MODE
            auto &metadata = IsAddRemoveAllowed() ? instance.globalWriteMetadata : instance.globalReadMetadata;
#endif

            if constexpr (is_add_remove_allowed<LockType>()) {
#ifdef TECS_UNCHECKED_MODE
                auto &metadata = IsAddRemoveAllowed() ? instance.globalWriteMetadata : instance.globalReadMetadata;
#endif
                if (!instance.template BitsetHas<T>(metadata)) {
                    transaction->template SetAccessFlag<AddRemove>(true);

                    metadata[1 + instance.template GetComponentIndex<T>()] = true;
                    instance.template Storage<T>().writeComponents.resize(1);
                }
#ifndef TECS_UNCHECKED_MODE
            } else if (!instance.template BitsetHas<T>(metadata)) {
                throw std::runtime_error("Missing global component of type: " + std::string(typeid(T).name()));
#endif
            }
            return instance.template Storage<T>().writeComponents[0] = T(std::forward<Args>(args)...);
        }

        template<typename... Tn>
        inline void Unset() const {
            static_assert(is_add_remove_allowed<LockType>(), "Components cannot be removed without an AddRemove lock.");
            static_assert(all_global_components<Tn...>(), "Only global components can be unset without an Entity");

            (RemoveComponents<Tn>(), ...);
        }

        template<typename Event>
        inline Observer<ECS, Event> Watch() const {
            static_assert(is_add_remove_allowed<LockType>(), "An AddRemove lock is required to watch for ecs changes.");

            auto &observerList = instance.template Observers<Event>();
            auto &eventList = observerList.observers.emplace_back(std::make_shared<std::deque<Event>>());
            return Observer(instance, eventList);
        }

        template<typename Event>
        inline void StopWatching(Observer<ECS, Event> &observer) const {
            static_assert(is_add_remove_allowed<LockType>(), "An AddRemove lock is required to stop an observer.");
            auto eventList = observer.eventListWeak.lock();
            auto &observers = instance.template Observers<Event>().observers;
            observers.erase(std::remove(observers.begin(), observers.end(), eventList), observers.end());
            observer.eventListWeak.reset();
        }

        template<typename... PermissionsSubset>
        inline Lock<ECS, PermissionsSubset...> Subset() const {
            using NewLockType = Lock<ECS, PermissionsSubset...>;
            static_assert(has_permissions<NewLockType>(), "Lock types are not a subset of existing permissions.");

            return NewLockType(*this);
        }

        /**
         * Convert this lock into a read-only variant.
         *
         * Reads performed through this lock will not be able to see writes from the parent lock, and instead will
         * return the previous value.
         */
        inline auto ReadOnlySubset() const {
            using NewLockType = Lock<ECS, typename FlattenPermissions<LockType, AllComponentTypes...>::type_readonly>;
            static_assert(has_permissions<NewLockType>(), "Lock types are not a subset of existing permissions.");
            return NewLockType(this->instance, this->transaction, {});
        }

        long UseCount() const {
            return transaction.use_count();
        }

    private:
        template<typename T>
        inline void AllocateComponents(size_t count) const {
            if constexpr (!is_global_component<T>()) {
<<<<<<< HEAD
                transaction->template SetAccessFlag<T>(true);
=======
                base->template SetAccessFlag<T>();
>>>>>>> 2540332b

                auto &storage = instance.template Storage<T>();
                size_t newSize = storage.writeComponents.size() + count;
                storage.writeComponents.resize(newSize);
                storage.validEntityIndexes.resize(newSize);
            } else {
                (void)count; // Unreferenced parameter warning on MSVC
            }
        }

        template<typename T>
        inline void RemoveComponents(size_t index) const {
            if constexpr (!is_global_component<T>()) { // Ignore global components
                auto &metadata = instance.metadata.writeComponents[index];
                if (instance.template BitsetHas<T>(metadata)) {
<<<<<<< HEAD
                    transaction->template SetAccessFlag<AddRemove>(true);
                    transaction->template SetAccessFlag<T>(true);
=======
                    base->writeAccessedFlags[0] = true;
                    base->template SetAccessFlag<T>(index);
>>>>>>> 2540332b

                    metadata[1 + instance.template GetComponentIndex<T>()] = false;
                    auto &compIndex = instance.template Storage<T>();
                    compIndex.writeComponents[index] = {};
                    size_t validIndex = compIndex.validEntityIndexes[index];
                    compIndex.writeValidEntities[validIndex] = Entity();
                }
            }
        }

        template<typename T>
        inline void RemoveComponents() const {
            static_assert(is_global_component<T>(), "Only global components can be removed without an Entity");

            auto &metadata = instance.globalWriteMetadata;
            if (instance.template BitsetHas<T>(metadata)) {
<<<<<<< HEAD
                transaction->template SetAccessFlag<AddRemove>(true);
                transaction->template SetAccessFlag<T>(true);
=======
                base->writeAccessedFlags[0] = true;
                base->template SetAccessFlag<T>();
>>>>>>> 2540332b

                metadata[1 + instance.template GetComponentIndex<T>()] = false;
                instance.template Storage<T>().writeComponents[0] = {};
            }
        }

        inline void RemoveAllComponents(size_t index) const {
            (RemoveComponents<AllComponentTypes>(index), ...);
        }

        template<typename, typename...>
        friend class Lock;
        template<typename, typename...>
        friend class DynamicLock;
        friend struct Entity;
    };

    template<typename>
    struct is_dynamic_lock : std::false_type {};

    template<typename ECS, typename... StaticPermissions>
    struct is_dynamic_lock<DynamicLock<ECS, StaticPermissions...>> : std::true_type {};

    template<template<typename...> typename ECSType, typename... AllComponentTypes, typename... StaticPermissions>
    class DynamicLock<ECSType<AllComponentTypes...>, StaticPermissions...>
        : public Lock<ECSType<AllComponentTypes...>, StaticPermissions...> {
    public:
        using PermissionBitset = std::bitset<1 + sizeof...(AllComponentTypes)>;

    private:
        using ECS = ECSType<AllComponentTypes...>;
        using BaseLockType = Lock<ECS, StaticPermissions...>;

        const PermissionBitset readPermissions;

        template<typename LockType>
        static inline auto generateReadBitset() {
            std::bitset<1 + sizeof...(AllComponentTypes)> result;
            if constexpr (sizeof...(AllComponentTypes) <= std::numeric_limits<unsigned long long>::digits) {
                // clang-format off
                constexpr unsigned long long mask = 1 | ((
                    ((unsigned long long)is_read_allowed<AllComponentTypes, LockType>())
                        << (1 + ECS::template GetComponentIndex<AllComponentTypes>())
                ) | ...);
                // clang-format on
                result = std::bitset<1 + sizeof...(AllComponentTypes)>(mask);
            } else {
                result[0] = true;
                ((result[1 + ECS::template GetComponentIndex<AllComponentTypes>()] =
                         is_read_allowed<AllComponentTypes, LockType>()),
                    ...);
            }
            return result;
        }

        template<typename LockType>
<<<<<<< HEAD
        static inline auto generateWriteBitset() {
=======
        static inline constexpr auto generateReadBitset(const LockType &lock) {
            if constexpr (is_dynamic_lock<LockType>()) {
                return lock.readPermissions;
            } else {
                return generateReadBitset<LockType>();
            }
        }

        template<typename LockType>
        static inline constexpr auto generateWriteBitset() {
>>>>>>> 2540332b
            std::bitset<1 + sizeof...(AllComponentTypes)> result;
            if constexpr (sizeof...(AllComponentTypes) <= std::numeric_limits<unsigned long long>::digits) {
                // clang-format off
                constexpr unsigned long long mask = (unsigned long long)Tecs::is_add_remove_allowed<LockType>() | ((
                    ((unsigned long long)is_write_allowed<AllComponentTypes, LockType>())
                        << (1 + ECS::template GetComponentIndex<AllComponentTypes>())
                ) | ...);
                // clang-format on
                result = std::bitset<1 + sizeof...(AllComponentTypes)>(mask);
            } else {
                result[0] = Tecs::is_add_remove_allowed<LockType>();
                ((result[1 + ECS::template GetComponentIndex<AllComponentTypes>()] =
                         is_write_allowed<AllComponentTypes, LockType>()),
                    ...);
            }
            return result;
        }

    public:
        // Create from an existing static lock
        template<typename LockType>
        DynamicLock(const LockType &lock) : BaseLockType(lock), readPermissions(generateReadBitset(lock)) {}

        // Start a new transaction from runtime permissions
        inline DynamicLock(ECS &instance, const PermissionBitset &readPermissions,
            const PermissionBitset &writePermissions)
            : Lock<ECS>(instance, std::make_shared<Transaction<ECS>>(instance, readPermissions, writePermissions),
                  writePermissions),
              readPermissions(readPermissions) {}

        template<typename... DynamicPermissions>
        std::optional<Lock<ECS, DynamicPermissions...>> TryLock() const {
            using DynamicLockType = Lock<ECS, DynamicPermissions...>;
<<<<<<< HEAD
            if constexpr (Lock<ECS, StaticPermissions...>::template has_permissions<DynamicLockType>()) {
                return DynamicLockType(this->instance, this->transaction, this->writePermissions);
=======
            if constexpr (BaseLockType::template has_permissions<DynamicLockType>()) {
                return DynamicLockType(this->instance, this->base, this->permissions);
>>>>>>> 2540332b
            } else {
                static const auto requestedRead = generateReadBitset<DynamicLockType>();
                static const auto requestedWrite = generateWriteBitset<DynamicLockType>();
                if ((requestedRead & readPermissions) == requestedRead &&
                    (requestedWrite & this->writePermissions) == requestedWrite) {
                    return DynamicLockType(this->instance, this->transaction, this->writePermissions);
                }
                return {};
            }
        }

    private:
        template<typename, typename...>
        friend class DynamicLock;
    };
}; // namespace Tecs<|MERGE_RESOLUTION|>--- conflicted
+++ resolved
@@ -152,7 +152,7 @@
          */
         inline Entity NewEntity() const {
             static_assert(is_add_remove_allowed<LockType>(), "Lock does not have AddRemove permission.");
-            transaction->template SetAccessFlag<AddRemove>(true);
+            transaction->template SetAccessFlag<AddRemove>();
 
             Entity entity;
             if (instance.freeEntities.empty()) {
@@ -234,11 +234,7 @@
                 "Can't get non-const reference of read only Component.");
             static_assert(is_global_component<CompType>(), "Only global components can be accessed without an Entity");
 
-<<<<<<< HEAD
-            if (!std::is_const<ReturnType>()) transaction->template SetAccessFlag<CompType>(true);
-=======
-            if (!std::is_const<ReturnType>()) base->template SetAccessFlag<CompType>();
->>>>>>> 2540332b
+            if (!std::is_const<ReturnType>()) transaction->template SetAccessFlag<CompType>();
 
 #ifndef TECS_UNCHECKED_MODE
             auto &metadata = IsAddRemoveAllowed() ? instance.globalWriteMetadata : instance.globalReadMetadata;
@@ -250,7 +246,7 @@
                 auto &metadata = IsAddRemoveAllowed() ? instance.globalWriteMetadata : instance.globalReadMetadata;
 #endif
                 if (!instance.template BitsetHas<CompType>(metadata)) {
-                    transaction->template SetAccessFlag<AddRemove>(true);
+                    transaction->template SetAccessFlag<AddRemove>();
 
                     metadata[1 + instance.template GetComponentIndex<CompType>()] = true;
                     storage.writeComponents.resize(1);
@@ -295,11 +291,7 @@
         inline T &Set(T &value) const {
             static_assert(is_write_allowed<T, LockType>(), "Component is not locked for writing.");
             static_assert(is_global_component<T>(), "Only global components can be accessed without an Entity");
-<<<<<<< HEAD
-            transaction->template SetAccessFlag<T>(true);
-=======
-            base->template SetAccessFlag<T>();
->>>>>>> 2540332b
+            transaction->template SetAccessFlag<T>();
 
 #ifndef TECS_UNCHECKED_MODE
             auto &metadata = IsAddRemoveAllowed() ? instance.globalWriteMetadata : instance.globalReadMetadata;
@@ -310,7 +302,7 @@
                 auto &metadata = IsAddRemoveAllowed() ? instance.globalWriteMetadata : instance.globalReadMetadata;
 #endif
                 if (!instance.template BitsetHas<T>(metadata)) {
-                    transaction->template SetAccessFlag<AddRemove>(true);
+                    transaction->template SetAccessFlag<AddRemove>();
 
                     metadata[1 + instance.template GetComponentIndex<T>()] = true;
                     instance.template Storage<T>().writeComponents.resize(1);
@@ -327,11 +319,7 @@
         inline T &Set(Args &&...args) const {
             static_assert(is_write_allowed<T, LockType>(), "Component is not locked for writing.");
             static_assert(is_global_component<T>(), "Only global components can be accessed without an Entity");
-<<<<<<< HEAD
-            transaction->template SetAccessFlag<T>(true);
-=======
-            base->template SetAccessFlag<T>();
->>>>>>> 2540332b
+            transaction->template SetAccessFlag<T>();
 
 #ifndef TECS_UNCHECKED_MODE
             auto &metadata = IsAddRemoveAllowed() ? instance.globalWriteMetadata : instance.globalReadMetadata;
@@ -342,7 +330,7 @@
                 auto &metadata = IsAddRemoveAllowed() ? instance.globalWriteMetadata : instance.globalReadMetadata;
 #endif
                 if (!instance.template BitsetHas<T>(metadata)) {
-                    transaction->template SetAccessFlag<AddRemove>(true);
+                    transaction->template SetAccessFlag<AddRemove>();
 
                     metadata[1 + instance.template GetComponentIndex<T>()] = true;
                     instance.template Storage<T>().writeComponents.resize(1);
@@ -409,11 +397,7 @@
         template<typename T>
         inline void AllocateComponents(size_t count) const {
             if constexpr (!is_global_component<T>()) {
-<<<<<<< HEAD
-                transaction->template SetAccessFlag<T>(true);
-=======
-                base->template SetAccessFlag<T>();
->>>>>>> 2540332b
+                transaction->template SetAccessFlag<T>();
 
                 auto &storage = instance.template Storage<T>();
                 size_t newSize = storage.writeComponents.size() + count;
@@ -429,13 +413,8 @@
             if constexpr (!is_global_component<T>()) { // Ignore global components
                 auto &metadata = instance.metadata.writeComponents[index];
                 if (instance.template BitsetHas<T>(metadata)) {
-<<<<<<< HEAD
-                    transaction->template SetAccessFlag<AddRemove>(true);
-                    transaction->template SetAccessFlag<T>(true);
-=======
-                    base->writeAccessedFlags[0] = true;
-                    base->template SetAccessFlag<T>(index);
->>>>>>> 2540332b
+                    transaction->template SetAccessFlag<AddRemove>();
+                    transaction->template SetAccessFlag<T>(index);
 
                     metadata[1 + instance.template GetComponentIndex<T>()] = false;
                     auto &compIndex = instance.template Storage<T>();
@@ -452,13 +431,8 @@
 
             auto &metadata = instance.globalWriteMetadata;
             if (instance.template BitsetHas<T>(metadata)) {
-<<<<<<< HEAD
-                transaction->template SetAccessFlag<AddRemove>(true);
-                transaction->template SetAccessFlag<T>(true);
-=======
-                base->writeAccessedFlags[0] = true;
-                base->template SetAccessFlag<T>();
->>>>>>> 2540332b
+                transaction->template SetAccessFlag<AddRemove>();
+                transaction->template SetAccessFlag<T>();
 
                 metadata[1 + instance.template GetComponentIndex<T>()] = false;
                 instance.template Storage<T>().writeComponents[0] = {};
@@ -515,9 +489,6 @@
         }
 
         template<typename LockType>
-<<<<<<< HEAD
-        static inline auto generateWriteBitset() {
-=======
         static inline constexpr auto generateReadBitset(const LockType &lock) {
             if constexpr (is_dynamic_lock<LockType>()) {
                 return lock.readPermissions;
@@ -528,7 +499,6 @@
 
         template<typename LockType>
         static inline constexpr auto generateWriteBitset() {
->>>>>>> 2540332b
             std::bitset<1 + sizeof...(AllComponentTypes)> result;
             if constexpr (sizeof...(AllComponentTypes) <= std::numeric_limits<unsigned long long>::digits) {
                 // clang-format off
@@ -562,13 +532,8 @@
         template<typename... DynamicPermissions>
         std::optional<Lock<ECS, DynamicPermissions...>> TryLock() const {
             using DynamicLockType = Lock<ECS, DynamicPermissions...>;
-<<<<<<< HEAD
-            if constexpr (Lock<ECS, StaticPermissions...>::template has_permissions<DynamicLockType>()) {
+            if constexpr (BaseLockType::template has_permissions<DynamicLockType>()) {
                 return DynamicLockType(this->instance, this->transaction, this->writePermissions);
-=======
-            if constexpr (BaseLockType::template has_permissions<DynamicLockType>()) {
-                return DynamicLockType(this->instance, this->base, this->permissions);
->>>>>>> 2540332b
             } else {
                 static const auto requestedRead = generateReadBitset<DynamicLockType>();
                 static const auto requestedWrite = generateWriteBitset<DynamicLockType>();
