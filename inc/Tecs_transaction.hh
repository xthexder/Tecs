--- conflicted
+++ resolved
@@ -59,37 +59,32 @@
 
     public:
         template<typename T>
-<<<<<<< HEAD
         inline bool IsReadAllowed() const {
             return readPermissions[1 + instance.template GetComponentIndex<T>()];
-=======
+        }
+
+        template<typename T>
+        inline bool IsWriteAllowed() const {
+            return writePermissions[1 + instance.template GetComponentIndex<T>()];
+        }
+
+        inline bool IsAddRemoveAllowed() const {
+            return writePermissions[0];
+        }
+
+        template<typename T>
         inline void SetAccessFlag() {
-            writeAccessedFlags[1 + instance.template GetComponentIndex<T>()] = true;
+            if constexpr (std::is_same<T, AddRemove>()) {
+                writeAccessedFlags[0] = true;
+            } else {
+                writeAccessedFlags[1 + instance.template GetComponentIndex<T>()] = true;
+            }
         }
 
         template<typename T>
         inline void SetAccessFlag(size_t index) {
             writeAccessedFlags[1 + instance.template GetComponentIndex<T>()] = true;
             instance.template Storage<T>().AccessEntity(index);
->>>>>>> 2540332b
-        }
-
-        template<typename T>
-        inline bool IsWriteAllowed() const {
-            return writePermissions[1 + instance.template GetComponentIndex<T>()];
-        }
-
-        inline bool IsAddRemoveAllowed() const {
-            return writePermissions[0];
-        }
-
-        template<typename T>
-        inline void SetAccessFlag(bool value) {
-            if constexpr (std::is_same<T, AddRemove>()) {
-                writeAccessedFlags[0] = value;
-            } else {
-                writeAccessedFlags[1 + instance.template GetComponentIndex<T>()] = value;
-            }
         }
 
 #ifndef TECS_HEADER_ONLY
@@ -294,11 +289,7 @@
                     instance.metadata.writeComponents = instance.metadata.readComponents;
                     instance.metadata.writeValidEntities = instance.metadata.readValidEntities;
                 }
-<<<<<<< HEAD
                 instance.metadata.WriteUnlock();
-=======
-                this->instance.metadata.WriteUnlock();
->>>>>>> 2540332b
             } else {
                 instance.metadata.ReadUnlock();
             }
