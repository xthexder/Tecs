include(CheckIPOSupported)
check_ipo_supported(RESULT lto_supported OUTPUT lto_error)

TecsGenerateCHeaders(
    TARGET_NAME ${PROJECT_NAME}-benchmark-c-abi
    ECS_INCLUDE_PATH "test_components.hh"
    ECS_NAME testing::ECS
    SOURCES
        transform_component.cpp
    INCLUDE_DIRECTORIES
        ${CMAKE_CURRENT_SOURCE_DIR}
    COMPILE_DEFINITIONS
        TECS_ENABLE_PERFORMANCE_TRACING
)

add_executable(${PROJECT_NAME}-benchmark
    benchmark.cpp
)
target_link_libraries(${PROJECT_NAME}-benchmark ${PROJECT_NAME}-benchmark-c-abi)
target_include_directories(
    ${PROJECT_NAME}-benchmark
    PUBLIC
        ${CMAKE_CURRENT_SOURCE_DIR}
)
target_compile_definitions(${PROJECT_NAME}-benchmark PRIVATE TECS_ENABLE_PERFORMANCE_TRACING TECS_UNCHECKED_MODE)
if(WIN32)
    # Link winmm library for timeBeginPeriod()
    target_link_libraries(${PROJECT_NAME}-benchmark winmm)
endif()

if(lto_supported)
    if(NOT CMAKE_BUILD_TYPE STREQUAL "Debug")
        message(STATUS "IPO / LTO enabled")
        set_target_properties(${PROJECT_NAME}-benchmark PROPERTIES INTERPROCEDURAL_OPTIMIZATION TRUE)
    endif()
else()
    message(STATUS "IPO / LTO not supported: ${lto_error}")
endif()

# Only build the tracy benchmark if the submodule is populated
if(EXISTS ${CMAKE_CURRENT_SOURCE_DIR}/tracy/CMakeLists.txt)
    set(TRACY_NO_EXIT ON CACHE BOOL "" FORCE)
    set(TRACY_ONLY_LOCALHOST ON CACHE BOOL "" FORCE)
    add_subdirectory(tracy)
<<<<<<< HEAD
    if(UNIX)
        target_compile_options(TracyClient PRIVATE -Wno-unused-result -Wno-unused-private-field)
=======
    if(CMAKE_CXX_COMPILER_ID STREQUAL "GNU")
        target_compile_options(TracyClient PRIVATE -Wno-unused-result)
    elseif(CMAKE_CXX_COMPILER_ID STREQUAL "Clang")
        target_compile_options(TracyClient PRIVATE -Wno-unused-private-field)
>>>>>>> 22a47541
    endif()

    TecsGenerateCHeaders(
        TARGET_NAME ${PROJECT_NAME}-benchmark-tracy-c-abi
        ECS_INCLUDE_PATH "test_components.hh"
        ECS_NAME testing::ECS
        SOURCES
            transform_component.cpp
        LINK_LIBRARIES
            TracyClient
        INCLUDE_DIRECTORIES
            ${CMAKE_CURRENT_SOURCE_DIR}
        COMPILE_DEFINITIONS
            TECS_ENABLE_TRACY
            TECS_TRACY_INCLUDE_LOCKS
            TECS_TRACY_INCLUDE_DETAILED_COMMIT
            TECS_UNCHECKED_MODE
    )

    add_executable(${PROJECT_NAME}-benchmark-tracy
        benchmark.cpp
    )
    target_link_libraries(${PROJECT_NAME}-benchmark-tracy ${PROJECT_NAME}-benchmark-tracy-c-abi TracyClient)
    target_include_directories(
        ${PROJECT_NAME}-benchmark-tracy
        PUBLIC
            ${CMAKE_CURRENT_SOURCE_DIR}
    )
    target_compile_definitions(
        ${PROJECT_NAME}-benchmark-tracy
        PRIVATE
            TECS_ENABLE_TRACY
            TECS_TRACY_INCLUDE_LOCKS
            TECS_TRACY_INCLUDE_DETAILED_COMMIT
            TECS_UNCHECKED_MODE
    )
    if(WIN32)
        # Link winmm library for timeBeginPeriod()
        target_link_libraries(${PROJECT_NAME}-benchmark-tracy winmm)
    endif()

    if(lto_supported)
        if(NOT CMAKE_BUILD_TYPE STREQUAL "Debug")
            message(STATUS "IPO / LTO enabled")
            set_target_properties(${PROJECT_NAME}-benchmark-tracy PROPERTIES INTERPROCEDURAL_OPTIMIZATION TRUE)
        endif()
    else()
        message(STATUS "IPO / LTO not supported: ${lto_error}")
    endif()
endif()

TecsGenerateCHeaders(
    TARGET_NAME ${PROJECT_NAME}-tests-c-abi
    ECS_INCLUDE_PATH "test_components.hh"
    ECS_NAME testing::ECS
    SOURCES
        transform_component.cpp
    INCLUDE_DIRECTORIES
        ${CMAKE_CURRENT_SOURCE_DIR}
)

add_executable(${PROJECT_NAME}-tests tests.cpp)
target_link_libraries(${PROJECT_NAME}-tests ${PROJECT_NAME})

add_executable(${PROJECT_NAME}-c_abi_test
    c_abi_test.cpp
)
target_link_libraries(${PROJECT_NAME}-c_abi_test ${PROJECT_NAME}-tests-c-abi)
target_include_directories(
    ${PROJECT_NAME}-c_abi_test
    PUBLIC
        ${CMAKE_CURRENT_SOURCE_DIR}
)

add_executable(${PROJECT_NAME}-tests-unchecked tests.cpp transform_component.cpp)
target_link_libraries(${PROJECT_NAME}-tests-unchecked ${PROJECT_NAME})
target_compile_definitions(${PROJECT_NAME}-tests-unchecked PRIVATE TECS_UNCHECKED_MODE)<|MERGE_RESOLUTION|>--- conflicted
+++ resolved
@@ -10,7 +10,7 @@
     INCLUDE_DIRECTORIES
         ${CMAKE_CURRENT_SOURCE_DIR}
     COMPILE_DEFINITIONS
-        TECS_ENABLE_PERFORMANCE_TRACING
+        # TECS_ENABLE_PERFORMANCE_TRACING
 )
 
 add_executable(${PROJECT_NAME}-benchmark
@@ -22,7 +22,7 @@
     PUBLIC
         ${CMAKE_CURRENT_SOURCE_DIR}
 )
-target_compile_definitions(${PROJECT_NAME}-benchmark PRIVATE TECS_ENABLE_PERFORMANCE_TRACING TECS_UNCHECKED_MODE)
+target_compile_definitions(${PROJECT_NAME}-benchmark PRIVATE TECS_UNCHECKED_MODE) # TECS_ENABLE_PERFORMANCE_TRACING
 if(WIN32)
     # Link winmm library for timeBeginPeriod()
     target_link_libraries(${PROJECT_NAME}-benchmark winmm)
@@ -42,15 +42,10 @@
     set(TRACY_NO_EXIT ON CACHE BOOL "" FORCE)
     set(TRACY_ONLY_LOCALHOST ON CACHE BOOL "" FORCE)
     add_subdirectory(tracy)
-<<<<<<< HEAD
-    if(UNIX)
-        target_compile_options(TracyClient PRIVATE -Wno-unused-result -Wno-unused-private-field)
-=======
     if(CMAKE_CXX_COMPILER_ID STREQUAL "GNU")
         target_compile_options(TracyClient PRIVATE -Wno-unused-result)
     elseif(CMAKE_CXX_COMPILER_ID STREQUAL "Clang")
         target_compile_options(TracyClient PRIVATE -Wno-unused-private-field)
->>>>>>> 22a47541
     endif()
 
     TecsGenerateCHeaders(
