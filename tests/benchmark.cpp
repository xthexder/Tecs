--- conflicted
+++ resolved
@@ -226,29 +226,25 @@
         }
     }
 
-<<<<<<< HEAD
+    template<typename LockType, typename... AllComponentTypes>
+    void printComponentCounts(const LockType &lock) {
+        ( // For each AllComponentTypes
+            [&] {
+                std::cout << "  " << ecs.GetComponentName<AllComponentTypes>() << ": ";
+                if constexpr (is_global_component<AllComponentTypes>()) {
+                    if (lock.template Has<AllComponentTypes>()) {
+                        std::cout << "1 global component" << std::endl;
+                    } else {
+                        std::cout << "no global component" << std::endl;
+                    }
+                } else {
+                    std::cout << lock.template EntitiesWith<AllComponentTypes>().size() << " entities" << std::endl;
+                }
+            }(),
+            ...);
+    }
+
     int runBenchmark() {
-=======
-template<typename... AllComponentTypes>
-void printComponentCounts(const Lock<Tecs::ECS<AllComponentTypes...>> &lock) {
-    ( // For each AllComponentTypes
-        [&] {
-            std::cout << "  " << ecs.GetComponentName<AllComponentTypes>() << ": ";
-            if constexpr (is_global_component<AllComponentTypes>()) {
-                if (lock.template Has<AllComponentTypes>()) {
-                    std::cout << "1 global component" << std::endl;
-                } else {
-                    std::cout << "no global component" << std::endl;
-                }
-            } else {
-                std::cout << lock.template EntitiesWith<AllComponentTypes>().size() << " entities" << std::endl;
-            }
-        }(),
-        ...);
-}
-
-int main(int /* argc */, char ** /* argv */) {
->>>>>>> 2540332b
 #if __cpp_lib_atomic_wait
         std::cout << "Compiled with C++20 atomic.wait()" << std::endl;
 #endif
@@ -341,32 +337,21 @@
         ecs.StartTrace();
 #endif
 
-<<<<<<< HEAD
+        size_t transformCount = 0;
+        size_t scriptCount = 0;
         {
             auto readLock = ecs.StartTransaction<>();
+
             std::cout << "Running with " << readLock.Entities().size() << " Entities and " << ecs.GetComponentCount()
-                      << " Component types" << std::endl;
-        }
-        {
-            Timer t("Run threads (all transforms update)");
+                      << " Component types:" << std::endl;
+            printComponentCounts(readLock);
+
+            transformCount = readLock.EntitiesWith<Transform>().size();
+            scriptCount = readLock.EntitiesWith<Script>().size();
+        }
+        {
+            Timer t("Run threads (" + std::to_string(transformCount) + " transform updates)");
             running = true;
-=======
-    size_t transformCount = 0;
-    size_t scriptCount = 0;
-    {
-        auto readLock = ecs.StartTransaction<>();
-
-        std::cout << "Running with " << readLock.Entities().size() << " Entities and " << ecs.GetComponentCount()
-                  << " Component types:" << std::endl;
-        printComponentCounts(readLock);
-
-        transformCount = readLock.EntitiesWith<Transform>().size();
-        scriptCount = readLock.EntitiesWith<Script>().size();
-    }
-    {
-        Timer t("Run threads (" + std::to_string(transformCount) + " transform updates)");
-        running = true;
->>>>>>> 2540332b
 
             auto render = std::async(&renderThread);
             auto transform = std::async(&transformWorkerThread);
@@ -385,16 +370,10 @@
 #endif
         }
 
-<<<<<<< HEAD
-        {
-            Timer t("Run threads (some scripts update)");
+        {
+            Timer t("Run threads (" + std::to_string(SCRIPT_UPDATES_PER_LOOP) + " script updates out of " +
+                    std::to_string(scriptCount) + ")");
             running = true;
-=======
-    {
-        Timer t("Run threads (" + std::to_string(SCRIPT_UPDATES_PER_LOOP) + " script updates out of " +
-                std::to_string(scriptCount) + ")");
-        running = true;
->>>>>>> 2540332b
 
             auto render = std::async(&renderThread);
             auto scriptTransaction = std::async(&scriptTransactionWorkerThread);
