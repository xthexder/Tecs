#include "test_components.hh"
#include "utils.hh"

#include <c_abi/Tecs.hh>
#include <chrono>
#include <cstring>
#include <future>
#include <iomanip>
#include <thread>

#ifdef _WIN32
    #include <windows.h>
#endif

#ifdef TECS_ENABLE_TRACY
    #include <tracy/Tracy.hpp>
#endif

using namespace testing;
using namespace Tecs;

<<<<<<< HEAD
TECS_IMPLEMENT_C_ABI
=======
std::atomic_bool running;
std::atomic_bool success;
static testing::ECS ecs;
>>>>>>> 22a47541

namespace benchmark {
    using AbiECS = Tecs::abi::ECS<Transform, Renderable, Script, GlobalComponent>;
    using Entity = Tecs::abi::Entity;

    std::atomic_bool running;
    static AbiECS ecs = AbiECS();
    // static testing::ECS ecs;

    static std::thread::id renderThreadId;
    static std::thread::id scriptThreadId;
    static std::thread::id transformThreadId;
    static std::thread::id scriptTransactionThreadId;

Observer<testing::ECS, ComponentModifiedEvent<Script>> scriptObserver;
std::atomic_size_t scriptUpdateCount;

#define ENTITY_COUNT 1000000
#define ADD_REMOVE_ITERATIONS 100
#define ADD_REMOVE_PER_LOOP 1000
#define SCRIPT_UPDATES_PER_LOOP 50000
#define SCRIPT_THREAD_COUNT 0

#define TRANSFORM_DIVISOR 2
#define RENDERABLE_DIVISOR 3
#define SCRIPT_DIVISOR 5

    void renderThread() {
#ifdef TECS_ENABLE_TRACY
        tracy::SetThreadName("Render");
#endif
        renderThreadId = std::this_thread::get_id();
        MultiTimer timer1("RenderThread StartTransaction");
        MultiTimer timer2("RenderThread Run");
        MultiTimer timer3("RenderThread Unlock");
        std::vector<std::string> bad;
        double currentTransformValue = 0;
        uint32_t currentScriptValue = 0;
        size_t readCount = 0;
        size_t badCount = 0;
        auto start = std::chrono::high_resolution_clock::now();
        auto lastFrameEnd = start;
        while (running) {
            {
                Timer t(timer1);
                auto readLock = ecs.StartTransaction<Read<Renderable, Transform, Script>>();
                t = timer2;

                auto &validRenderables = readLock.EntitiesWith<Renderable>();
                auto &validTransforms = readLock.EntitiesWith<Transform>();
                auto &validEntities =
                    validRenderables.size() > validTransforms.size() ? validTransforms : validRenderables;
                auto firstName = &validEntities[0].Get<Renderable>(readLock).name;
                Entity firstScriptEntity;
                for (auto e : validEntities) {
                    if (e.Has<Renderable, Transform>(readLock)) {
                        if (!firstScriptEntity && e.Has<Script>(readLock)) firstScriptEntity = e;
                        auto &renderable = e.Get<Renderable>(readLock);
                        auto &transform = e.Get<Transform>(readLock);
                        if (transform.pos[0] != transform.pos[1] || transform.pos[1] != transform.pos[2]) {
                            bad.emplace_back(renderable.name);
                        } else {
                            if (&renderable.name == firstName) {
                                currentTransformValue = transform.pos[0];
                            } else if (transform.pos[0] != currentTransformValue) {
                                bad.emplace_back(renderable.name);
                            }
                        }
                    }
                }
                currentScriptValue = firstScriptEntity.Get<Script>(readLock).data[0];

                t = timer3;
            }
#ifdef TECS_ENABLE_TRACY
            FrameMark;
#endif
            readCount++;
            badCount += bad.size();
            bad.clear();
            lastFrameEnd += std::chrono::duration_cast<std::chrono::nanoseconds>(std::chrono::seconds(1)) / 90;
            std::this_thread::sleep_until(lastFrameEnd);
        }
        auto delta = std::chrono::high_resolution_clock::now() - start;
        double durationMs = (double)std::chrono::duration_cast<std::chrono::milliseconds>(delta).count();
        double avgFrameRate = readCount * 1000 / durationMs;
        if (badCount != 0) {
            std::cerr << "[RenderThread Error] Detected " << badCount << " invalid entities during reading."
                      << std::endl;
        }
        std::cout << "[RenderThread] Average frame rate: " << avgFrameRate << "Hz" << std::endl;
        if (currentScriptValue == 0) {
            double avgUpdateRate = currentTransformValue * 1000 / durationMs;
            std::cout << "[TransformWorkerThread] Average update rate: " << avgUpdateRate << "Hz" << std::endl;
        } else {
            double avgUpdateRate = (double)currentScriptValue * 1000 / durationMs;
            std::cout << "[ScriptTransactionmWorkerThread] Average update rate: " << avgUpdateRate << "Hz" << std::endl;
        }
    }

    void scriptWorkerThread(MultiTimer *workerTimer, Lock<testing::ECS, Write<Script>> lock, EntityView entities) {
        Timer t(*workerTimer);
        for (auto &e : entities) {
            auto &script = e.Get<Script>(lock);
            // "Run" script
            for (uint32_t &data : script.data) {
                data++;
            }
        }
    }

#if SCRIPT_THREAD_COUNT > 0
    void scriptThread() {
    #ifdef TECS_ENABLE_TRACY
        tracy::SetThreadName("Script");
    #endif
        scriptThreadId = std::this_thread::get_id();
        MultiTimer timer1("ScriptThread StartTransaction");
        MultiTimer timer2("ScriptThread Run");
        MultiTimer timer3("ScriptThread Unlock");
        MultiTimer workerTimers[SCRIPT_THREAD_COUNT];
        std::future<void> workers[SCRIPT_THREAD_COUNT];
        for (size_t i = 0; i < SCRIPT_THREAD_COUNT; i++) {
            workerTimers[i].Reset("ScriptWorker " + std::to_string(i) + " Run");
        }
        auto start = std::chrono::high_resolution_clock::now();
        auto lastFrameEnd = start;
        while (running) {
            {
                Timer t(timer1);
                auto lock = ecs.StartTransaction<Write<Script>>();
                t = timer2;
                auto &entities = lock.PreviousEntitiesWith<Script>();
                size_t workPerThread = entities.size() / SCRIPT_THREAD_COUNT;
                size_t workOffset = 0;
                for (size_t i = 0; i < SCRIPT_THREAD_COUNT; i++) {
                    EntityView subspan = entities.subview(workOffset, workPerThread);
                    workers[i] = std::async(&scriptWorkerThread, &workerTimers[i], lock, subspan);
                    workOffset += workPerThread;
                }
                for (auto &worker : workers) {
                    worker.wait();
                }
                t = timer3;
            }
            lastFrameEnd += std::chrono::duration_cast<std::chrono::nanoseconds>(std::chrono::seconds(1)) / 60;
            std::this_thread::sleep_until(lastFrameEnd);
        }
    }
#endif

<<<<<<< HEAD
    void scriptTransactionWorkerThread() {
        scriptTransactionThreadId = std::this_thread::get_id();
        MultiTimer timer1("ScriptTransactionWorkerThread StartTransaction");
        MultiTimer timer2("ScriptTransactionWorkerThread Run");
        MultiTimer timer3("ScriptTransactionWorkerThread Commit");
        while (running) {
            // auto start = std::chrono::high_resolution_clock::now();
            {
                Timer t(timer1);
                auto writeLock = ecs.StartTransaction<Write<Script>>();
                t = timer2;
                auto &validScripts = writeLock.EntitiesWith<Script>();
                size_t modulo = validScripts.size() / SCRIPT_UPDATES_PER_LOOP;
                size_t i = 0;
                for (auto e : validScripts) {
                    if (i % modulo == 0) {
                        auto &script = e.Get<Script>(writeLock);
                        script.data[0]++;
                        script.data[1]++;
                        script.data[2]++;
                    }
                    i++;
=======
void scriptTransactionWorkerThread() {
    scriptTransactionThreadId = std::this_thread::get_id();
    MultiTimer timer1("ScriptTransactionWorkerThread StartTransaction");
    MultiTimer timer2("ScriptTransactionWorkerThread Run");
    MultiTimer timer3("ScriptTransactionWorkerThread Commit");
    size_t iteration = 0;
    while (running) {
        // auto start = std::chrono::high_resolution_clock::now();
        {
            Timer t(timer1);
            auto writeLock = ecs.StartTransaction<Write<Script>>();
            t = timer2;
            auto &validScripts = writeLock.EntitiesWith<Script>();
            size_t modulo = validScripts.size() / SCRIPT_UPDATES_PER_LOOP;
            size_t i = 0;
            for (auto e : validScripts) {
                if (i % modulo == 0) {
                    auto &script = e.Get<Script>(writeLock);
                    script.data[0]++;
                    script.data[1]++;
                    script.data[2]++;
>>>>>>> 22a47541
                }
                t = timer3;
            }
<<<<<<< HEAD
            std::this_thread::yield();
            // std::this_thread::sleep_until(start + std::chrono::milliseconds(11));
        }
=======
            if (iteration % 10 == 9) {
                ComponentModifiedEvent<Script> scriptEventEntity;
                while (scriptObserver.Poll(writeLock, scriptEventEntity)) {
                    size_t updateNumber = scriptUpdateCount++;
                    size_t expectedEntity =
                        (updateNumber * validScripts.size() / SCRIPT_UPDATES_PER_LOOP) % validScripts.size();
                    if (scriptEventEntity != validScripts[expectedEntity] && success) {
                        std::cerr << "Script modify event #" << (updateNumber + 1) << " "
                                  << std::to_string(scriptEventEntity) << " != expected "
                                  << std::to_string(validScripts[expectedEntity]) << std::endl;
                        success = false;
                    }
                }
            }
            t = timer3;
        }
        std::this_thread::yield();
        // std::this_thread::sleep_until(start + std::chrono::milliseconds(11));
        iteration++;
>>>>>>> 22a47541
    }

    void transformWorkerThread() {
#ifdef TECS_ENABLE_TRACY
        tracy::SetThreadName("Transform");
#endif
        transformThreadId = std::this_thread::get_id();
        MultiTimer timer1("TransformWorkerThread StartTransaction");
        MultiTimer timer2("TransformWorkerThread Run");
        MultiTimer timer3("TransformWorkerThread Commit");
        while (running) {
            // auto start = std::chrono::high_resolution_clock::now();
            {
                Timer t(timer1);
                auto writeLock = ecs.StartTransaction<Write<Transform>>();
                t = timer2;
                auto &validTransforms = writeLock.EntitiesWith<Transform>();
                for (auto e : validTransforms) {
                    auto &transform = e.Get<Transform>(writeLock);
                    transform.pos[0]++;
                    transform.pos[1]++;
                    transform.pos[2]++;
                }
                t = timer3;
            }
            std::this_thread::yield();
            // std::this_thread::sleep_until(start + std::chrono::milliseconds(11));
        }
    }

    template<typename LockType, typename... AllComponentTypes>
    void printComponentCounts(const LockType &lock) {
        ( // For each AllComponentTypes
            [&] {
                std::cout << "  " << ecs.GetComponentName<AllComponentTypes>() << ": ";
                if constexpr (is_global_component<AllComponentTypes>()) {
                    if (lock.template Has<AllComponentTypes>()) {
                        std::cout << "1 global component" << std::endl;
                    } else {
                        std::cout << "no global component" << std::endl;
                    }
                } else {
                    std::cout << lock.template EntitiesWith<AllComponentTypes>().size() << " entities" << std::endl;
                }
            }(),
            ...);
    }

    int runBenchmark() {
#if __cpp_lib_atomic_wait
        std::cout << "Compiled with C++20 atomic.wait()" << std::endl;
#endif
#ifdef _WIN32
        // Increase thread scheduler from default of 15ms
        timeBeginPeriod(1);
        std::shared_ptr<UINT> timePeriodReset(new UINT(1), [](UINT *period) {
            timeEndPeriod(*period);
            delete period;
        });
#endif
        {
            MultiTimer timer1("Create entities Start");
            MultiTimer timer2("Create entities Run");
            MultiTimer timer3("Create entities Commit");
            Timer t(timer1);
            auto writeLock = ecs.StartTransaction<AddRemove>();
            t = timer2;
            for (size_t i = 0; i < ENTITY_COUNT; i++) {
                Entity e = writeLock.NewEntity();
                if (i % TRANSFORM_DIVISOR == 0) {
                    e.Set<Transform>(writeLock, 0.0, 0.0, 0.0);
                }
                if (i % RENDERABLE_DIVISOR == 0) {
                    e.Set<Renderable>(writeLock, "entity" + std::to_string(i));
                }
                if (i % SCRIPT_DIVISOR == 0) {
                    e.Set<Script>(writeLock, std::initializer_list<uint32_t>({0, 0, 0, 0}));
                }
            }
            t = timer3;
        }

        struct RemovedEntity {
            std::string name;
            std::bitset<3> components;
        };
        std::vector<RemovedEntity> removedList;
        {
            MultiTimer timer1("Remove the first " + std::to_string(ADD_REMOVE_PER_LOOP) + " entities x" +
                              std::to_string(ADD_REMOVE_ITERATIONS) + " Start");
            MultiTimer timer2("Remove the first " + std::to_string(ADD_REMOVE_PER_LOOP) + " entities x" +
                              std::to_string(ADD_REMOVE_ITERATIONS) + " Run");
            MultiTimer timer3("Remove the first " + std::to_string(ADD_REMOVE_PER_LOOP) + " entities x" +
                              std::to_string(ADD_REMOVE_ITERATIONS) + " Commit");
            for (size_t i = 0; i < ADD_REMOVE_ITERATIONS; i++) {
                Timer t(timer1);
                auto writeLock = ecs.StartTransaction<AddRemove>();
                t = timer2;
                auto &entities = writeLock.Entities();
                for (size_t j = 0; j < ADD_REMOVE_PER_LOOP; j++) {
                    Entity e = entities[j];

                    auto &removedEntity = removedList.emplace_back();
                    removedEntity.components[0] = e.Has<Transform>(writeLock);
                    if (e.Has<Renderable>(writeLock)) {
                        removedEntity.name = e.Get<Renderable>(writeLock).name;
                        removedEntity.components[1] = true;
                    }
                    removedEntity.components[2] = e.Has<Script>(writeLock);
                    e.Destroy(writeLock);
                }
                t = timer3;
            }
        }

        {
            MultiTimer timer1("Recreate removed entities Start");
            MultiTimer timer2("Recreate removed entities Run");
            MultiTimer timer3("Recreate removed entities Commit");
            Timer t(timer1);
            auto writeLock = ecs.StartTransaction<AddRemove>();
            t = timer2;
            for (auto removedEntity : removedList) {
                Entity e = writeLock.NewEntity();
                if (removedEntity.components[0]) {
                    e.Set<Transform>(writeLock, 0.0, 0.0, 0.0);
                }
                if (removedEntity.components[1]) {
                    e.Set<Renderable>(writeLock, removedEntity.name);
                }
                if (removedEntity.components[2]) {
                    e.Set<Script>(writeLock, std::initializer_list<uint32_t>({0, 0, 0, 0}));
                }
            }
            t = timer3;
        }
<<<<<<< HEAD
=======
        t = timer3;
    }
    {
        MultiTimer timer1("Watch for script events Start");
        MultiTimer timer2("Watch for script events Run");
        MultiTimer timer3("Watch for script events Commit");
        Timer t(timer1);
        auto writeLock = ecs.StartTransaction<AddRemove>();
        t = timer2;
        scriptObserver = writeLock.Watch<ComponentModifiedEvent<Script>>();
        t = timer3;
    }
>>>>>>> 22a47541

#ifdef TECS_ENABLE_PERFORMANCE_TRACING
        ecs.StartTrace();
#endif

<<<<<<< HEAD
        size_t transformCount = 0;
        size_t scriptCount = 0;
        {
            auto readLock = ecs.StartTransaction<>();
=======
    success = true;
    size_t transformCount = 0;
    size_t scriptCount = 0;
    {
        auto readLock = ecs.StartTransaction<>();
>>>>>>> 22a47541

            std::cout << "Running with " << readLock.Entities().size() << " Entities and " << ecs.GetComponentCount()
                      << " Component types:" << std::endl;
            printComponentCounts(readLock);

            transformCount = readLock.EntitiesWith<Transform>().size();
            scriptCount = readLock.EntitiesWith<Script>().size();
        }
        {
            Timer t("Run threads (" + std::to_string(transformCount) + " transform updates)");
            running = true;

            auto render = std::async(&renderThread);
            auto transform = std::async(&transformWorkerThread);
#if SCRIPT_THREAD_COUNT > 0
            auto script = std::async(&scriptThread);
#endif

            std::this_thread::sleep_for(std::chrono::seconds(10));

            running = false;

            render.wait();
            transform.wait();
#if SCRIPT_THREAD_COUNT > 0
            script.wait();
#endif
        }

        {
            Timer t("Run threads (" + std::to_string(SCRIPT_UPDATES_PER_LOOP) + " script updates out of " +
                    std::to_string(scriptCount) + ")");
            running = true;

            auto render = std::async(&renderThread);
            auto scriptTransaction = std::async(&scriptTransactionWorkerThread);

            std::this_thread::sleep_for(std::chrono::seconds(10));

            running = false;

            render.wait();
            scriptTransaction.wait();
        }

#ifdef TECS_ENABLE_PERFORMANCE_TRACING
        auto trace = ecs.StopTrace();
        trace.SetThreadName("Main");
        trace.SetThreadName("Render", renderThreadId);
        trace.SetThreadName("Script", scriptThreadId);
        trace.SetThreadName("Transform", transformThreadId);
        trace.SetThreadName("ScriptTransaction", scriptTransactionThreadId);
        trace.SaveToCSV("benchmark-trace.csv");
#endif

<<<<<<< HEAD
        std::vector<Transform> transforms;
        {
            Timer t("Copy entities to std::vector");
            auto readLock = ecs.StartTransaction<Read<Transform>>();
            auto &entityList = readLock.EntitiesWith<Transform>();
            transforms.resize(entityList.size());
            for (size_t i = 0; i < entityList.size(); i++) {
                transforms[i] = entityList[i].Get<Transform>(readLock);
            }
=======
    {
        MultiTimer timer1("Read script modified events Start");
        MultiTimer timer2("Read script modified events Run");
        MultiTimer timer3("Read script modified events Commit");
        Timer t(timer1);
        auto readLock = ecs.StartTransaction<Read<Script>>();
        t = timer2;
        auto &validScripts = readLock.EntitiesWith<Script>();
        ComponentModifiedEvent<Script> scriptEventEntity;
        while (scriptObserver.Poll(readLock, scriptEventEntity)) {
            size_t updateNumber = scriptUpdateCount++;
            size_t expectedEntity = (updateNumber * scriptCount / SCRIPT_UPDATES_PER_LOOP) % scriptCount;
            if (scriptEventEntity != validScripts[expectedEntity] && success) {
                std::cerr << "Script modify event #" << (updateNumber + 1) << " " << std::to_string(scriptEventEntity)
                          << " != expected " << std::to_string(validScripts[expectedEntity]) << std::endl;
                success = false;
            }
        }
        const Entity &lastScript = validScripts[validScripts.size() / SCRIPT_DIVISOR];
        auto &script = lastScript.Get<Script>(readLock);
        size_t iterations = (size_t)script.data[0];
        size_t expectedCount = iterations * SCRIPT_UPDATES_PER_LOOP;
        if (scriptUpdateCount != expectedCount) {
            std::cerr << "Script modify count " << scriptUpdateCount << " != expected " << expectedCount << std::endl;
            success = false;
        }
        t = timer3;
    }

    {
        MultiTimer timer1("Stop watching script events Start");
        MultiTimer timer2("Stop watching script events Run");
        MultiTimer timer3("Stop watching script events Commit");
        Timer t(timer1);
        auto writeLock = ecs.StartTransaction<AddRemove>();
        t = timer2;
        scriptObserver.Stop(writeLock);
        t = timer3;
    }

    std::vector<Transform> transforms;
    {
        Timer t("Copy entities to std::vector");
        auto readLock = ecs.StartTransaction<Read<Transform>>();
        auto &entityList = readLock.EntitiesWith<Transform>();
        transforms.resize(entityList.size());
        for (size_t i = 0; i < entityList.size(); i++) {
            transforms[i] = entityList[i].Get<Transform>(readLock);
>>>>>>> 22a47541
        }

        {
            Timer t("Validate entities Tecs");
            int invalid = 0;
            int valid = 0;
            double commonValue = 0.0;
            auto readLock = ecs.StartTransaction<Read<Transform>>();
            auto &entityList = readLock.EntitiesWith<Transform>();
            for (auto e : entityList) {
                auto &transform = e.Get<Transform>(readLock);

                if (transform.pos[0] != transform.pos[1] || transform.pos[1] != transform.pos[2]) {
                    if (invalid == 0) {
                        std::cerr << "Component is not in correct place! " << transform.pos[0] << ", "
                                  << transform.pos[1] << ", " << transform.pos[2] << std::endl;
                    }
                    invalid++;
                } else {
                    if (valid == 0) {
                        commonValue = transform.pos[0];
                    } else if (transform.pos[0] != commonValue) {
                        if (invalid == 0) {
                            std::cerr << "Component is not in correct place! " << transform.pos[0] << ", "
                                      << transform.pos[1] << ", " << transform.pos[2] << std::endl;
                        }
                        invalid++;
                    }
                    valid++;
                }
            }
            if (invalid != 0) {
                std::cerr << "Error: " << std::to_string(invalid) << " invalid components" << std::endl;
            }
            std::cout << entityList.size() << " total components (" << valid << " with value " << commonValue << ")"
                      << std::endl;
        }
<<<<<<< HEAD
=======
        if (invalid != 0) {
            std::cerr << "Error: " << std::to_string(invalid) << " invalid components" << std::endl;
            success = false;
        }
        std::cout << entityList.size() << " total components (" << valid << " with value " << commonValue << ")"
                  << std::endl;
    }
>>>>>>> 22a47541

        {
            Timer t("Validate entities std::vector");
            int invalid = 0;
            int valid = 0;
            double commonValue = 0.0;
            for (auto &transform : transforms) {
                if (transform.pos[0] != transform.pos[1] || transform.pos[1] != transform.pos[2]) {
                    if (invalid == 0) {
                        std::cerr << "Component is not in correct place! " << transform.pos[0] << ", "
                                  << transform.pos[1] << ", " << transform.pos[2] << std::endl;
                    }
                    invalid++;
                } else {
                    if (valid == 0) {
                        commonValue = transform.pos[0];
                    } else if (transform.pos[0] != commonValue) {
                        if (invalid == 0) {
                            std::cerr << "Component is not in correct place! " << transform.pos[0] << ", "
                                      << transform.pos[1] << ", " << transform.pos[2] << std::endl;
                        }
                        invalid++;
                    }
                    valid++;
                }
            }
            if (invalid != 0) {
                std::cerr << "Error: " << std::to_string(invalid) << " invalid components" << std::endl;
            }
            std::cout << transforms.size() << " total components (" << valid << " with value " << commonValue << ")"
                      << std::endl;
        }
<<<<<<< HEAD

        return 0;
    }

} // namespace benchmark

int main(int /* argc */, char ** /* argv */) {
    return benchmark::runBenchmark();
=======
        if (invalid != 0) {
            std::cerr << "Error: " << std::to_string(invalid) << " invalid components" << std::endl;
            success = false;
        }
        std::cout << transforms.size() << " total components (" << valid << " with value " << commonValue << ")"
                  << std::endl;
    }

    if (!success) {
        std::cerr << "!!! BENCHMARK FAILED !!!" << std::endl;
    } else {
        std::cout << "Benchmark success" << std::endl;
    }
    return success ? 0 : 1;
>>>>>>> 22a47541
}<|MERGE_RESOLUTION|>--- conflicted
+++ resolved
@@ -19,19 +19,14 @@
 using namespace testing;
 using namespace Tecs;
 
-<<<<<<< HEAD
 TECS_IMPLEMENT_C_ABI
-=======
-std::atomic_bool running;
-std::atomic_bool success;
-static testing::ECS ecs;
->>>>>>> 22a47541
 
 namespace benchmark {
     using AbiECS = Tecs::abi::ECS<Transform, Renderable, Script, GlobalComponent>;
     using Entity = Tecs::abi::Entity;
 
     std::atomic_bool running;
+    std::atomic_bool success;
     static AbiECS ecs = AbiECS();
     // static testing::ECS ecs;
 
@@ -40,8 +35,8 @@
     static std::thread::id transformThreadId;
     static std::thread::id scriptTransactionThreadId;
 
-Observer<testing::ECS, ComponentModifiedEvent<Script>> scriptObserver;
-std::atomic_size_t scriptUpdateCount;
+    Observer<testing::ECS, ComponentModifiedEvent<Script>> scriptObserver;
+    std::atomic_size_t scriptUpdateCount;
 
 #define ENTITY_COUNT 1000000
 #define ADD_REMOVE_ITERATIONS 100
@@ -177,12 +172,12 @@
     }
 #endif
 
-<<<<<<< HEAD
     void scriptTransactionWorkerThread() {
         scriptTransactionThreadId = std::this_thread::get_id();
         MultiTimer timer1("ScriptTransactionWorkerThread StartTransaction");
         MultiTimer timer2("ScriptTransactionWorkerThread Run");
         MultiTimer timer3("ScriptTransactionWorkerThread Commit");
+        size_t iteration = 0;
         while (running) {
             // auto start = std::chrono::high_resolution_clock::now();
             {
@@ -200,57 +195,27 @@
                         script.data[2]++;
                     }
                     i++;
-=======
-void scriptTransactionWorkerThread() {
-    scriptTransactionThreadId = std::this_thread::get_id();
-    MultiTimer timer1("ScriptTransactionWorkerThread StartTransaction");
-    MultiTimer timer2("ScriptTransactionWorkerThread Run");
-    MultiTimer timer3("ScriptTransactionWorkerThread Commit");
-    size_t iteration = 0;
-    while (running) {
-        // auto start = std::chrono::high_resolution_clock::now();
-        {
-            Timer t(timer1);
-            auto writeLock = ecs.StartTransaction<Write<Script>>();
-            t = timer2;
-            auto &validScripts = writeLock.EntitiesWith<Script>();
-            size_t modulo = validScripts.size() / SCRIPT_UPDATES_PER_LOOP;
-            size_t i = 0;
-            for (auto e : validScripts) {
-                if (i % modulo == 0) {
-                    auto &script = e.Get<Script>(writeLock);
-                    script.data[0]++;
-                    script.data[1]++;
-                    script.data[2]++;
->>>>>>> 22a47541
-                }
+                }
+                // if (iteration % 10 == 9) {
+                //     ComponentModifiedEvent<Script> scriptEventEntity;
+                //     while (scriptObserver.Poll(writeLock, scriptEventEntity)) {
+                //         size_t updateNumber = scriptUpdateCount++;
+                //         size_t expectedEntity =
+                //             (updateNumber * validScripts.size() / SCRIPT_UPDATES_PER_LOOP) % validScripts.size();
+                //         if (scriptEventEntity != validScripts[expectedEntity] && success) {
+                //             std::cerr << "Script modify event #" << (updateNumber + 1) << " "
+                //                       << std::to_string(scriptEventEntity) << " != expected "
+                //                       << std::to_string(validScripts[expectedEntity]) << std::endl;
+                //             success = false;
+                //         }
+                //     }
+                // }
                 t = timer3;
             }
-<<<<<<< HEAD
             std::this_thread::yield();
             // std::this_thread::sleep_until(start + std::chrono::milliseconds(11));
-        }
-=======
-            if (iteration % 10 == 9) {
-                ComponentModifiedEvent<Script> scriptEventEntity;
-                while (scriptObserver.Poll(writeLock, scriptEventEntity)) {
-                    size_t updateNumber = scriptUpdateCount++;
-                    size_t expectedEntity =
-                        (updateNumber * validScripts.size() / SCRIPT_UPDATES_PER_LOOP) % validScripts.size();
-                    if (scriptEventEntity != validScripts[expectedEntity] && success) {
-                        std::cerr << "Script modify event #" << (updateNumber + 1) << " "
-                                  << std::to_string(scriptEventEntity) << " != expected "
-                                  << std::to_string(validScripts[expectedEntity]) << std::endl;
-                        success = false;
-                    }
-                }
-            }
-            t = timer3;
-        }
-        std::this_thread::yield();
-        // std::this_thread::sleep_until(start + std::chrono::milliseconds(11));
-        iteration++;
->>>>>>> 22a47541
+            iteration++;
+        }
     }
 
     void transformWorkerThread() {
@@ -387,38 +352,26 @@
             }
             t = timer3;
         }
-<<<<<<< HEAD
-=======
-        t = timer3;
-    }
-    {
-        MultiTimer timer1("Watch for script events Start");
-        MultiTimer timer2("Watch for script events Run");
-        MultiTimer timer3("Watch for script events Commit");
-        Timer t(timer1);
-        auto writeLock = ecs.StartTransaction<AddRemove>();
-        t = timer2;
-        scriptObserver = writeLock.Watch<ComponentModifiedEvent<Script>>();
-        t = timer3;
-    }
->>>>>>> 22a47541
+        // {
+        //     MultiTimer timer1("Watch for script events Start");
+        //     MultiTimer timer2("Watch for script events Run");
+        //     MultiTimer timer3("Watch for script events Commit");
+        //     Timer t(timer1);
+        //     auto writeLock = ecs.StartTransaction<AddRemove>();
+        //     t = timer2;
+        //     scriptObserver = writeLock.Watch<ComponentModifiedEvent<Script>>();
+        //     t = timer3;
+        // }
 
 #ifdef TECS_ENABLE_PERFORMANCE_TRACING
         ecs.StartTrace();
 #endif
 
-<<<<<<< HEAD
+        success = true;
         size_t transformCount = 0;
         size_t scriptCount = 0;
         {
             auto readLock = ecs.StartTransaction<>();
-=======
-    success = true;
-    size_t transformCount = 0;
-    size_t scriptCount = 0;
-    {
-        auto readLock = ecs.StartTransaction<>();
->>>>>>> 22a47541
 
             std::cout << "Running with " << readLock.Entities().size() << " Entities and " << ecs.GetComponentCount()
                       << " Component types:" << std::endl;
@@ -474,7 +427,48 @@
         trace.SaveToCSV("benchmark-trace.csv");
 #endif
 
-<<<<<<< HEAD
+        // {
+        //     MultiTimer timer1("Read script modified events Start");
+        //     MultiTimer timer2("Read script modified events Run");
+        //     MultiTimer timer3("Read script modified events Commit");
+        //     Timer t(timer1);
+        //     auto readLock = ecs.StartTransaction<Read<Script>>();
+        //     t = timer2;
+        //     auto &validScripts = readLock.EntitiesWith<Script>();
+        //     ComponentModifiedEvent<Script> scriptEventEntity;
+        //     while (scriptObserver.Poll(readLock, scriptEventEntity)) {
+        //         size_t updateNumber = scriptUpdateCount++;
+        //         size_t expectedEntity = (updateNumber * scriptCount / SCRIPT_UPDATES_PER_LOOP) % scriptCount;
+        //         if (scriptEventEntity != validScripts[expectedEntity] && success) {
+        //             std::cerr << "Script modify event #" << (updateNumber + 1) << " "
+        //                       << std::to_string(scriptEventEntity) << " != expected "
+        //                       << std::to_string(validScripts[expectedEntity]) << std::endl;
+        //             success = false;
+        //         }
+        //     }
+        //     const Entity &lastScript = validScripts[validScripts.size() / SCRIPT_DIVISOR];
+        //     auto &script = lastScript.Get<Script>(readLock);
+        //     size_t iterations = (size_t)script.data[0];
+        //     size_t expectedCount = iterations * SCRIPT_UPDATES_PER_LOOP;
+        //     if (scriptUpdateCount != expectedCount) {
+        //         std::cerr << "Script modify count " << scriptUpdateCount << " != expected " << expectedCount
+        //                   << std::endl;
+        //         success = false;
+        //     }
+        //     t = timer3;
+        // }
+
+        // {
+        //     MultiTimer timer1("Stop watching script events Start");
+        //     MultiTimer timer2("Stop watching script events Run");
+        //     MultiTimer timer3("Stop watching script events Commit");
+        //     Timer t(timer1);
+        //     auto writeLock = ecs.StartTransaction<AddRemove>();
+        //     t = timer2;
+        //     scriptObserver.Stop(writeLock);
+        //     t = timer3;
+        // }
+
         std::vector<Transform> transforms;
         {
             Timer t("Copy entities to std::vector");
@@ -484,56 +478,6 @@
             for (size_t i = 0; i < entityList.size(); i++) {
                 transforms[i] = entityList[i].Get<Transform>(readLock);
             }
-=======
-    {
-        MultiTimer timer1("Read script modified events Start");
-        MultiTimer timer2("Read script modified events Run");
-        MultiTimer timer3("Read script modified events Commit");
-        Timer t(timer1);
-        auto readLock = ecs.StartTransaction<Read<Script>>();
-        t = timer2;
-        auto &validScripts = readLock.EntitiesWith<Script>();
-        ComponentModifiedEvent<Script> scriptEventEntity;
-        while (scriptObserver.Poll(readLock, scriptEventEntity)) {
-            size_t updateNumber = scriptUpdateCount++;
-            size_t expectedEntity = (updateNumber * scriptCount / SCRIPT_UPDATES_PER_LOOP) % scriptCount;
-            if (scriptEventEntity != validScripts[expectedEntity] && success) {
-                std::cerr << "Script modify event #" << (updateNumber + 1) << " " << std::to_string(scriptEventEntity)
-                          << " != expected " << std::to_string(validScripts[expectedEntity]) << std::endl;
-                success = false;
-            }
-        }
-        const Entity &lastScript = validScripts[validScripts.size() / SCRIPT_DIVISOR];
-        auto &script = lastScript.Get<Script>(readLock);
-        size_t iterations = (size_t)script.data[0];
-        size_t expectedCount = iterations * SCRIPT_UPDATES_PER_LOOP;
-        if (scriptUpdateCount != expectedCount) {
-            std::cerr << "Script modify count " << scriptUpdateCount << " != expected " << expectedCount << std::endl;
-            success = false;
-        }
-        t = timer3;
-    }
-
-    {
-        MultiTimer timer1("Stop watching script events Start");
-        MultiTimer timer2("Stop watching script events Run");
-        MultiTimer timer3("Stop watching script events Commit");
-        Timer t(timer1);
-        auto writeLock = ecs.StartTransaction<AddRemove>();
-        t = timer2;
-        scriptObserver.Stop(writeLock);
-        t = timer3;
-    }
-
-    std::vector<Transform> transforms;
-    {
-        Timer t("Copy entities to std::vector");
-        auto readLock = ecs.StartTransaction<Read<Transform>>();
-        auto &entityList = readLock.EntitiesWith<Transform>();
-        transforms.resize(entityList.size());
-        for (size_t i = 0; i < entityList.size(); i++) {
-            transforms[i] = entityList[i].Get<Transform>(readLock);
->>>>>>> 22a47541
         }
 
         {
@@ -567,20 +511,11 @@
             }
             if (invalid != 0) {
                 std::cerr << "Error: " << std::to_string(invalid) << " invalid components" << std::endl;
+                success = false;
             }
             std::cout << entityList.size() << " total components (" << valid << " with value " << commonValue << ")"
                       << std::endl;
         }
-<<<<<<< HEAD
-=======
-        if (invalid != 0) {
-            std::cerr << "Error: " << std::to_string(invalid) << " invalid components" << std::endl;
-            success = false;
-        }
-        std::cout << entityList.size() << " total components (" << valid << " with value " << commonValue << ")"
-                  << std::endl;
-    }
->>>>>>> 22a47541
 
         {
             Timer t("Validate entities std::vector");
@@ -609,33 +544,22 @@
             }
             if (invalid != 0) {
                 std::cerr << "Error: " << std::to_string(invalid) << " invalid components" << std::endl;
+                success = false;
             }
             std::cout << transforms.size() << " total components (" << valid << " with value " << commonValue << ")"
                       << std::endl;
         }
-<<<<<<< HEAD
-
-        return 0;
+
+        if (!success) {
+            std::cerr << "!!! BENCHMARK FAILED !!!" << std::endl;
+        } else {
+            std::cout << "Benchmark success" << std::endl;
+        }
+        return success ? 0 : 1;
     }
 
 } // namespace benchmark
 
 int main(int /* argc */, char ** /* argv */) {
     return benchmark::runBenchmark();
-=======
-        if (invalid != 0) {
-            std::cerr << "Error: " << std::to_string(invalid) << " invalid components" << std::endl;
-            success = false;
-        }
-        std::cout << transforms.size() << " total components (" << valid << " with value " << commonValue << ")"
-                  << std::endl;
-    }
-
-    if (!success) {
-        std::cerr << "!!! BENCHMARK FAILED !!!" << std::endl;
-    } else {
-        std::cout << "Benchmark success" << std::endl;
-    }
-    return success ? 0 : 1;
->>>>>>> 22a47541
 }